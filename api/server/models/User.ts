--- conflicted
+++ resolved
@@ -209,19 +209,6 @@
       userName: displayName,
     });
 
-<<<<<<< HEAD
-    if ((await Invitation.find({ email: email }).count()) === 0) {
-      try {
-        await sendEmail({
-          from: `Kelly from async-await.com <${process.env.EMAIL_SUPPORT_FROM_ADDRESS}>`,
-          to: [email],
-          subject: template.subject,
-          body: template.message,
-        });
-      } catch (err) {
-        logger.error('Email sending error:', err);
-      }
-=======
     try {
       await sendEmail({
         from: `Kelly from async-await.com <${process.env.EMAIL_SUPPORT_FROM_ADDRESS}>`,
@@ -231,7 +218,6 @@
       });
     } catch (err) {
       logger.error('Email sending error:', err);
->>>>>>> de8ca2e0
     }
 
     try {
