--- conflicted
+++ resolved
@@ -33,17 +33,10 @@
       subject: 'Welcome to SaaS by Async',
       message: `{{userName}},
         <p>
-          Thanks for signing up on the demo app for our <a href="https://github.com/async-labs/saas" target="blank">SaaS boilerplate</a>!
+          Thanks for signing at our <a href="https://github.com/async-labs/saas" target="blank">SaaS boilerplate</a>!
         <br/>
           Note that any data you save on the demo app will be deleted after 30 days.
         </p>
-<<<<<<< HEAD
-        <p>
-          If you're learning how to build your own web app, check out our <a href="https://builderbook.org/book" target="blank">book</a>. 
-        <br/> 
-          If you want to hire our team to build custom SaaS features, please fill out our <a href="https://goo.gl/forms/fnt6CkOOsaSUilIC3" target="blank">form</a>
-        </p>
-=======
         <li>
           If you found our SaaS boilerplate useful,
           please remember to <a href="https://github.com/async-labs/saas" target="blank">star our repo</a>.
@@ -55,7 +48,6 @@
           If you want to hire our team to help you build SaaS product,
           please apply using this <a href="https://goo.gl/forms/fnt6CkOOsaSUilIC3" target="blank">form</a>.
         </li>
->>>>>>> 556b3d04
         <p>
           <a href="https://youtu.be/QiLXx-0W8Q4?t=1m7s" target="blank">We hope you don't like pain</a>.
         </p>
